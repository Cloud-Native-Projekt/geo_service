--- conflicted
+++ resolved
@@ -8,10 +8,6 @@
   IMAGE_NAME: cloud-native-projekt/geo-service
 
 jobs:
-<<<<<<< HEAD
-=======
-
->>>>>>> 1316b431
   build-services:
     name: Build geo service
     runs-on: ubuntu-latest
@@ -48,11 +44,6 @@
         uses: docker/build-push-action@v5
         with:
           context: .
-<<<<<<< HEAD
-          file: ${{ matrix.service.dockerfile }}
-=======
-          file: geo_service/Dockerfile
->>>>>>> 1316b431
           push: true
           tags: ${{ steps.meta.outputs.tags }}
           labels: ${{ steps.meta.outputs.labels }}
@@ -62,11 +53,6 @@
   summary:
     name: Build Summary
     runs-on: ubuntu-latest
-<<<<<<< HEAD
-    needs: [build-services]
-    if: always()
-=======
->>>>>>> 1316b431
     steps:
       - name: Build Summary
         run: |
